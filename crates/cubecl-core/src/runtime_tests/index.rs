--- conflicted
+++ resolved
@@ -21,13 +21,9 @@
     client: ComputeClient<R::Server, R::Channel>,
 ) {
     let handle = client.create(F::as_bytes(as_type![F: 0.0, 1.0, 123.0, 6.0]));
-<<<<<<< HEAD
-    let handle_slice = handle.clone().offset_end(core::mem::size_of::<F>() as u64);
-=======
     let handle_slice = handle
         .clone()
         .offset_end(F::as_elem_native_unchecked().size() as u64);
->>>>>>> 34af9342
     let vectorization = 1;
 
     kernel_assign::launch::<F, R>(
