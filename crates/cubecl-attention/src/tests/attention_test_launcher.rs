use cubecl_core::prelude::*;
use cubecl_core::server::Allocation;
use cubecl_core::{CubeElement, server};
use cubecl_std::CubeOptionArgs;

use crate::components::args::{TensorArgs, TensorInputsLaunch};
use crate::components::batch::BatchAttentionConfig;
use crate::components::batch::BatchAttentionFamily;
use crate::components::{AttentionElems, AttentionIdent, AvailableLineSizes};
use crate::components::{AttentionProblem, AttentionSelection};
use crate::kernels::Algorithm;
use crate::tests::test_utils::Sampleable;
use crate::tests::test_utils::TestPrecision;

#[derive(Debug)]
pub struct TensorRawParts<N: Numeric + CubeElement> {
    pub handle: server::Handle,
    pub shape: Vec<usize>,
    pub strides: Vec<usize>,
    pub original_data: Option<Vec<N>>,
}

enum TestInputType<T> {
    Random(u64),
    Data(Vec<T>),
    Zeros,
}

pub fn test_attention_algorithm<A, P, R>(
    client: ComputeClient<R>,
    problem: AttentionProblem,
    selection: AttentionSelection,
) where
    A: Algorithm,
    P: TestPrecision,
    R: Runtime,
{
<<<<<<< HEAD
    let env = std::env::var("ATTENTION_TEST_MODE");

    let panic_on_launch_err = match env {
        Ok(val) => matches!(val.as_str(), "panic"),
        Err(_) => false,
=======
    let query = tensor_raw_parts::<P::EG, R>(
        &client,
        &problem,
        AttentionIdent::Query,
        TestInputType::Random(12),
    );
    let key = tensor_raw_parts::<P::EG, R>(
        &client,
        &problem,
        AttentionIdent::Key,
        TestInputType::Random(34),
    );
    let value = tensor_raw_parts::<P::EG, R>(
        &client,
        &problem,
        AttentionIdent::Value,
        TestInputType::Random(56),
    );
    let mask = if problem.masked {
        Some(tensor_raw_parts::<P::EM, R>(
            &client,
            &problem,
            AttentionIdent::Mask,
            TestInputType::Random(78),
        ))
    } else {
        None
>>>>>>> 34431319
    };
    let out =
        tensor_raw_parts::<P::EG, R>(&client, &problem, AttentionIdent::Out, TestInputType::Zeros);

    test_attention_algorithm_raw::<A, P, R>(
        client, problem, selection, query, key, value, mask, out,
    );
}

#[allow(unused)]
pub fn test_attention_algorithm_explicit<A, P, R>(
    client: ComputeClient<R>,
    problem: AttentionProblem,
    selection: AttentionSelection,
    query_data: Vec<P::EG>,
    key_data: Vec<P::EG>,
    value_data: Vec<P::EG>,
    mask_data: Option<Vec<P::EM>>,
) where
    A: Algorithm,
    P: TestPrecision,
    R: Runtime,
{
    let query = tensor_raw_parts::<P::EG, R>(
        &client,
        &problem,
        AttentionIdent::Query,
        TestInputType::Data(query_data),
    );
    let key = tensor_raw_parts::<P::EG, R>(
        &client,
        &problem,
        AttentionIdent::Key,
        TestInputType::Data(key_data),
    );
    let value = tensor_raw_parts::<P::EG, R>(
        &client,
        &problem,
        AttentionIdent::Value,
        TestInputType::Data(value_data),
    );
    let mask = mask_data.map(|m| {
        tensor_raw_parts::<P::EM, R>(
            &client,
            &problem,
            AttentionIdent::Mask,
            TestInputType::Data(m),
        )
    });
    let out =
        tensor_raw_parts::<P::EG, R>(&client, &problem, AttentionIdent::Out, TestInputType::Zeros);

    test_attention_algorithm_raw::<A, P, R>(
        client, problem, selection, query, key, value, mask, out,
    );
}

fn test_attention_algorithm_raw<A, P, R>(
    client: ComputeClient<R>,
    problem: AttentionProblem,
    selection: AttentionSelection,
    query: TensorRawParts<P::EG>,
    key: TensorRawParts<P::EG>,
    value: TensorRawParts<P::EG>,
    mask: Option<TensorRawParts<P::EM>>,
    out: TensorRawParts<P::EG>,
) where
    A: Algorithm,
    P: TestPrecision,
    R: Runtime,
{
    let env = std::env::var("ATTENTION_TEST_MODE");
    let panic_on_launch_err = env.as_deref() == Ok("panic");

    let attention_elems = AttentionElems::new::<P::AP>();
    let line_sizes = {
        let ls = AvailableLineSizes::from_elem_types(
            &client,
            attention_elems.query_global.size(),
            attention_elems.mask.size(),
            attention_elems.out_global.size(),
        );
        let ls = A::filter_line_sizes(ls)
            .filter_with_tensor(AttentionIdent::Query, &query.strides, &query.shape)
            .filter_with_tensor(AttentionIdent::Key, &key.strides, &key.shape)
            .filter_with_tensor(AttentionIdent::Value, &value.strides, &value.shape)
            .filter_with_tensor(AttentionIdent::Out, &out.strides, &out.shape);

        if let Some(mask) = mask.as_ref() {
            ls.filter_with_tensor(AttentionIdent::Mask, &mask.strides, &mask.shape)
        } else {
            ls
        }
    }
    .pick_max()
    .unwrap();

    let config = match A::setup(&client, &problem, &selection, &line_sizes, &attention_elems) {
        Ok(config) => config,
        Err(err) => {
            let msg = format!("Can't launch the test: {err}");
            if panic_on_launch_err {
                panic!("{msg}");
            } else {
                println!("{msg}");
                return;
            }
        }
    };

    let cube_count_plan = config
        .hypercube_config()
        .cube_count_plan(&problem, &selection);

    let result = unsafe {
        A::BatchAttention::launch_unchecked::<TensorArgs, R>(
            &client,
            config.cube_dim(),
            cube_count_plan.resolve(),
            TensorInputsLaunch::new(
                TensorArg::from_raw_parts::<P::EG>(
                    &query.handle,
                    &query.strides,
                    &query.shape,
                    line_sizes.query,
                ),
                TensorArg::from_raw_parts::<P::EG>(
                    &key.handle,
                    &key.strides,
                    &key.shape,
                    line_sizes.key,
                ),
                TensorArg::from_raw_parts::<P::EG>(
                    &value.handle,
                    &value.strides,
                    &value.shape,
                    line_sizes.value,
                ),
                match mask.as_ref() {
                    Some(m) => CubeOptionArgs::Some(TensorArg::from_raw_parts::<P::EM>(
                        &m.handle,
                        &m.strides,
                        &m.shape,
                        line_sizes.mask,
                    )),
                    None => CubeOptionArgs::None,
                },
            ),
            TensorArg::from_raw_parts::<P::EG>(
                &out.handle,
                &out.strides,
                &out.shape,
                line_sizes.out,
            ),
            cube_count_plan.as_args(),
            config,
            &attention_elems,
        )
    };

    if let Err(err) = result {
        println!("Skipping the test with an execution error {err:?}");
        return;
    }

    P::assert_result(
        &query.original_data.unwrap(),
        &key.original_data.unwrap(),
        &value.original_data.unwrap(),
        mask.as_ref()
            .map(|m| m.original_data.as_ref().unwrap().as_slice()),
        &problem,
        &client,
        out.handle,
        &out.shape,
        &out.strides,
    );
}

fn tensor_raw_parts<T, R: Runtime>(
    client: &ComputeClient<R>,
    problem: &AttentionProblem,
    ident: AttentionIdent,
    input: TestInputType<T>,
) -> TensorRawParts<T>
where
    T: Numeric + CubeElement + Sampleable,
{
    let tensor_shape = problem.shape(ident);
    let original_data = match input {
        TestInputType::Random(seed) => {
            let handle = T::sample(client, &tensor_shape, seed);
            let data = client.read_one(handle.handle);
            let data = T::from_bytes(&data);
            data.to_owned()
        }
        TestInputType::Data(data) => {
            assert_eq!(
                data.len(),
                tensor_shape.iter().product::<usize>(),
                "Provided data length does not match tensor shape"
            );
            data
        }
        TestInputType::Zeros => vec![T::from_int(0); tensor_shape.len()],
    };

    let data_bytes = T::as_bytes(&original_data);
    let shape = tensor_shape.as_slice();
    let elem_size = T::type_size() as usize;

    let Allocation { handle, strides } =
        client.create_tensor_from_slice(data_bytes, shape, elem_size);

    TensorRawParts {
        handle,
        shape: tensor_shape.to_vec(),
        strides,
        original_data: Some(original_data),
    }
}

pub(crate) fn strides(problem: &AttentionProblem, ident: AttentionIdent) -> Vec<usize> {
    let shape = problem.shape(ident);

    let mut strides = vec![0; shape.len()];
    let mut acc = 1;
    for i in (0..shape.len()).rev() {
        strides[i] = acc;
        acc *= shape[i];
    }

    strides
}<|MERGE_RESOLUTION|>--- conflicted
+++ resolved
@@ -35,13 +35,6 @@
     P: TestPrecision,
     R: Runtime,
 {
-<<<<<<< HEAD
-    let env = std::env::var("ATTENTION_TEST_MODE");
-
-    let panic_on_launch_err = match env {
-        Ok(val) => matches!(val.as_str(), "panic"),
-        Err(_) => false,
-=======
     let query = tensor_raw_parts::<P::EG, R>(
         &client,
         &problem,
@@ -69,7 +62,6 @@
         ))
     } else {
         None
->>>>>>> 34431319
     };
     let out =
         tensor_raw_parts::<P::EG, R>(&client, &problem, AttentionIdent::Out, TestInputType::Zeros);
@@ -127,6 +119,7 @@
     );
 }
 
+#[allow(clippy::too_many_arguments)]
 fn test_attention_algorithm_raw<A, P, R>(
     client: ComputeClient<R>,
     problem: AttentionProblem,
