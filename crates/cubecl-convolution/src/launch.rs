--- conflicted
+++ resolved
@@ -98,15 +98,9 @@
     let out_shape = &out.shape[1..dim_c];
 
     let input_data =
-<<<<<<< HEAD
-        Alg::into_tensor_handle(client, input.data(), MatmulIdent::Lhs, *dtypes.lhs_global);
+        Alg::into_tensor_handle(client, input.data(), MatmulIdent::Lhs, *dtypes.lhs_global)?;
     let weight_data =
-        Alg::into_tensor_handle(client, weight.data(), MatmulIdent::Rhs, *dtypes.rhs_global);
-=======
-        Alg::into_tensor_handle(client, input.data(), MatmulIdent::Lhs, dtypes.lhs_global)?;
-    let weight_data =
-        Alg::into_tensor_handle(client, weight.data(), MatmulIdent::Rhs, dtypes.rhs_global)?;
->>>>>>> bf6126cb
+        Alg::into_tensor_handle(client, weight.data(), MatmulIdent::Rhs, *dtypes.rhs_global)?;
 
     let mut input = *input;
     let mut weight = *weight;
