--- conflicted
+++ resolved
@@ -890,35 +890,6 @@
                 out: self.compile_variable(out),
             }),
             cube::Operator::Index(op) => {
-<<<<<<< HEAD
-                if matches!(self.strategy, ExecutionMode::Checked) && op.lhs.has_length() {
-                    let lhs = op.lhs;
-                    let rhs = op.rhs;
-                    let array_len =
-                        scope.create_local(cube::Item::new(cube::Elem::UInt(cube::UIntKind::U32)));
-
-                    instructions.extend(self.compile_scope(scope));
-
-                    let length = match lhs.has_buffer_length() {
-                        true => cube::Metadata::BufferLength { var: lhs },
-                        false => cube::Metadata::Length { var: lhs },
-                    };
-
-                    instructions.push(self.compile_metadata(length, Some(array_len)));
-                    instructions.push(wgsl::Instruction::CheckedIndex {
-                        len: self.compile_variable(array_len),
-                        lhs: self.compile_variable(lhs),
-                        rhs: self.compile_variable(rhs),
-                        out: self.compile_variable(out),
-                    });
-                } else {
-                    instructions.push(wgsl::Instruction::Index {
-                        lhs: self.compile_variable(op.lhs),
-                        rhs: self.compile_variable(op.rhs),
-                        out: self.compile_variable(out),
-                    });
-                }
-=======
                 if let ExecutionMode::Checked = self.strategy {
                     if op.lhs.has_length() {
                         expand_checked_index(scope, op.lhs, op.rhs, out);
@@ -931,7 +902,6 @@
                     rhs: self.compile_variable(op.rhs),
                     out: self.compile_variable(out),
                 });
->>>>>>> fa3a3bef
             }
             cube::Operator::UncheckedIndex(op) => instructions.push(wgsl::Instruction::Index {
                 lhs: self.compile_variable(op.lhs),
